# basic imports
import os
from datetime import datetime
# import cv2
import numpy as np
np.set_printoptions(threshold=np.inf)
import pandas as pd
from tqdm import tqdm
# import matplotlib.pyplot as plt
from collections import namedtuple

# DL library imports
import torch
# import torch.nn as nn
<<<<<<< HEAD
# from torchvision import transforms
from torch.utils.data import Dataset, DataLoader
=======
from torchvision import transforms
from torch.utils.data import DataLoader
>>>>>>> 68c9a126
from torch.optim.lr_scheduler import _LRScheduler

# For loss function
# Probably dont need to load within utils
# import segmentation_models_pytorch as smp 

# for interactive widgets
# import IPython.display as Disp
# from ipywidgets import widgets

###################################
# FILE CONSTANTS
###################################

# # Convert to torch tensor and normalize images using Imagenet values
# preprocess = transforms.Compose([
#                     transforms.ToTensor(),
#                     transforms.Normalize(mean=(0.485, 0.56, 0.406), std=(0.229, 0.224, 0.225))
#                 ])

# # when using torch datasets we defined earlier, the output image
# # is normalized. So we're defining an inverse transformation to 
# # transform to normal RGB format
# inverse_transform = transforms.Compose([
#         transforms.Normalize((-0.485/0.229, -0.456/0.224, -0.406/0.225), (1/0.229, 1/0.224, 1/0.225))
#     ])


# Constants for Standard color mapping
# reference : https://github.com/bdd100k/bdd100k/blob/master/bdd100k/label/label.py

Label = namedtuple( "Label", [ "name", "train_id", "color"])
drivables = [ 
    Label('impervious', 0, (255, 255, 255)), 
    Label('building', 1, (0, 0, 255)), 
    Label('vegetation', 2, (0, 255, 255)), 
    Label('tree', 3, (0, 255, 0)), 
    Label('car', 4, (255, 255, 0)), 
    Label('clutter', 5, (255, 0, 0))
]
train_id_to_color = [c.color for c in drivables if (c.train_id != -1 and c.train_id != 255)]
train_id_to_color = np.array(train_id_to_color)



###################################
# FUNCTION TO GET TORCH DATALOADER  #
###################################

def get_dataloaders(train_set, val_set, test_set, batch_size=8):
    train_dataloader = DataLoader(train_set, batch_size=batch_size,drop_last=True)
    val_dataloader   = DataLoader(val_set, batch_size=batch_size)
    test_dataloader  = DataLoader(test_set, batch_size=batch_size)
    return train_dataloader, val_dataloader, test_dataloader   



###################################
# METRIC CLASS DEFINITION
###################################

class meanIoU:
    """ Class to find the mean IoU using confusion matrix approach """    
    def __init__(self, num_classes):
        self.iou_metric = 0.0
        self.num_classes = num_classes
        # placeholder for confusion matrix on entire dataset
        self.confusion_matrix = np.zeros((self.num_classes, self.num_classes))

    def update(self, y_preds, labels):
        """ Function finds the IoU for the input batch
        and add batch metrics to overall metrics """
        predicted_labels = torch.argmax(y_preds, dim=1)
        batch_confusion_matrix = self._fast_hist(labels.numpy().flatten(), predicted_labels.numpy().flatten())
        self.confusion_matrix += batch_confusion_matrix
    
    def _fast_hist(self, label_true, label_pred):
        """ Function to calculate confusion matrix on single batch """
        mask = (label_true >= 0) & (label_true < self.num_classes)
        hist = np.bincount(
            self.num_classes * label_true[mask].astype(int) + label_pred[mask],
            minlength=self.num_classes ** 2,
        ).reshape(self.num_classes, self.num_classes)
        return hist

    def compute(self):
        """ Computes overall meanIoU metric from confusion matrix data """ 
        hist = self.confusion_matrix
        # print(hist)
        iu = np.diag(hist) / (hist.sum(axis=1) + hist.sum(axis=0) - np.diag(hist))
        mean_iu = np.nanmean(iu)
        return mean_iu

    def reset(self):
        self.iou_metric = 0.0
        self.confusion_matrix = np.zeros((self.num_classes, self.num_classes))
        
        
class IoU:
    """ Class to find the mean IoU using confusion matrix approach """    
    def __init__(self, num_classes):
        self.iou_metric = 0.0
        self.num_classes = num_classes
        # placeholder for confusion matrix on entire dataset
        self.confusion_matrix = np.zeros((self.num_classes, self.num_classes))
        
    def _fast_hist(self, label_true, label_pred):
        """ Function to calculate confusion matrix on single batch """
        # mask only valid labels (this step should be irrelevant usually)
        mask = (label_true >= 0) & (label_true < self.num_classes)
        # calculate correctness of segementation by assigning numbers and count them
        # e.g. for 6 classes [0:5], 
            # 7 is a class 2 pixel segemented correctly (6*1+1)
            # 16 is a class 3 pixel segmented as class 5 (6*2+4)
        hist = np.bincount(
            self.num_classes * label_true[mask].astype(int) + label_pred[mask],
            minlength=self.num_classes ** 2,
        ).reshape(self.num_classes, self.num_classes)
        # print(hist[0:500])
        return hist

    def update(self, y_preds, labels):
        """ Function finds the IoU for the input batch
        and add batch metrics to overall metrics """
        # print(y_preds[:,:,0,0:500])
        predicted_labels = torch.argmax(y_preds, dim=1)
        batch_confusion_matrix = self._fast_hist(labels.numpy().flatten(), predicted_labels.numpy().flatten())
        self.confusion_matrix += batch_confusion_matrix
    
    def compute(self):
        """ Computes overall meanIoU metric from confusion matrix data """ 
        hist = self.confusion_matrix
        # divide number of pixels segmented correctly (area of overlap) 
        # by number of pixels that were segmented in this class and that should have been segmented in this class (hist.sum(axis=1) + hist.sum(axis=0))
        # minus 1 time the pixels segmented correctly in the denominator as they are in both sums
        iu = np.diag(hist) / (hist.sum(axis=1) + hist.sum(axis=0) - np.diag(hist)) 
        # calculate mean of IoU per class
        mean_iu = np.nanmean(iu)
        # calculate accuracy
        accuracy = np.diag(hist).sum() / hist.sum()
        class_accuracy = np.diag(hist) / hist.sum(axis = 1)
        # return {'hist' : hist, 'accuracy' : accuracy, 'classwise_accuracy' : class_accuracy, 'miou' : mean_iu, 'classwise_iou' : iu}
        return {'accuracy' : accuracy, 'classwise_accuracy' : class_accuracy, 'miou' : mean_iu, 'classwise_iou' : iu}

    def reset(self):
        self.iou_metric = 0.0
        self.confusion_matrix = np.zeros((self.num_classes, self.num_classes))
        
        


###################################
# POLY LR DECAY SCHEDULER DEFINITION
###################################

class polynomial_lr_decay(_LRScheduler):
    """Polynomial learning rate decay until step reach to max_decay_step
    
    Args:
        optimizer (Optimizer): Wrapped optimizer.
        max_decay_steps: after this step, we stop decreasing learning rate
        end_learning_rate: scheduler stoping learning rate decay, value of learning rate must be this value
        power: The power of the polynomial.
    
    Reference:
        https://github.com/cmpark0126/pytorch-polynomial-lr-decay
    """
    def __init__(self, optimizer, max_decay_steps, end_learning_rate=0.0001, power=1.0):
        if max_decay_steps <= 1.:
            raise ValueError('max_decay_steps should be greater than 1.')
        self.max_decay_steps = max_decay_steps
        self.end_learning_rate = end_learning_rate
        self.power = power
        self.last_step = 0
        super().__init__(optimizer)
        
    def get_lr(self):
        if self.last_step > self.max_decay_steps:
            return [self.end_learning_rate for _ in self.base_lrs]

        return [(base_lr - self.end_learning_rate) * 
                ((1 - self.last_step / self.max_decay_steps) ** (self.power)) + 
                self.end_learning_rate for base_lr in self.base_lrs]
    
    def step(self, step=None):
        if step is None:
            step = self.last_step + 1
        self.last_step = step if step != 0 else 1
        if self.last_step <= self.max_decay_steps:
            decay_lrs = [(base_lr - self.end_learning_rate) * 
                         ((1 - self.last_step / self.max_decay_steps) ** (self.power)) + 
                         self.end_learning_rate for base_lr in self.base_lrs]
            for param_group, lr in zip(self.optimizer.param_groups, decay_lrs):
                param_group['lr'] = lr


# ###################################
# # FUNCTION TO PLOT TRAINING, VALIDATION CURVES
# ###################################


# def plot_training_results(df, model_name):
#     fig, ax1 = plt.subplots(figsize=(10,4))
#     ax1.set_ylabel('trainLoss', color='tab:red')
#     ax1.plot(df['epoch'].values, df['trainLoss'].values, color='tab:red')
#     ax1.tick_params(axis='y', labelcolor='tab:red')

#     ax2 = ax1.twinx()  
#     ax2.set_ylabel('validationLoss', color='tab:blue')
#     ax2.plot(df['epoch'].values, df['validationLoss'].values, color='tab:blue')
#     ax2.tick_params(axis='y', labelcolor='tab:blue')

#     plt.suptitle(f'{model_name} Training, Validation Curves')
#     plt.show()



###################################
# FUNCTION TO EVALUATE MODEL ON DATALOADER
###################################

def evaluate_model(model, dataloader, criterion, metric_class, num_classes, device):
    model.eval()
    total_loss = 0.0
    metric_object = metric_class(num_classes)

    with torch.no_grad():
        for inputs, labels in tqdm(dataloader, total=len(dataloader)):
            inputs = inputs.to(device)
            labels = labels.to(device)                
            y_preds = model(inputs)

            # calculate loss
            loss = criterion(y_preds, labels)
            total_loss += loss.item()

            # update batch metric information            
            metric_object.update(y_preds.cpu().detach(), labels.cpu().detach())

    evaluation_loss = total_loss / len(dataloader)
    evaluation_metric = metric_object.compute()
    return evaluation_loss, evaluation_metric



###################################
# FUNCTION TO TRAIN, VALIDATE MODEL ON DATALOADER
###################################

def train_validate_model(model, num_epochs, model_name, criterion, optimizer, 
                         device, dataloader_train, dataloader_valid, 
                         metric_class, metric_name, num_classes, lr_scheduler = None,
                         output_path = '.'):
    early_stop_threshold = 5
    
    # initialize placeholders for running values    
    results = []
    min_val_loss = np.Inf
    len_train_loader = len(dataloader_train)
    
    model_folder = os.path.join(output_path, model_name)
    lastmodel_path = f"{model_folder}/{model_name}_last.pt"
    print(lastmodel_path)

    if not os.path.exists(model_folder):
        os.makedirs(model_folder)
    else:
        if os.path.exists(lastmodel_path):
            print('model already exists. load last states..')
            checkpoint = torch.load(lastmodel_path)
            model.load_state_dict(checkpoint['model'].state_dict())
            optimizer.load_state_dict(checkpoint['optimizer'].state_dict())
            if lr_scheduler:
                lr_scheduler.load_state_dict(checkpoint['lr_scheduler'].state_dict())
            results = checkpoint['results']
            

    if results:
        epochs_trained = results[-1]['epoch']+1
        # get minimum validation loss from previous training
        min_val_loss = min(results, key=lambda x:x['validationLoss'])['validationLoss'] 
        best_epoch = min(results, key=lambda x:x['validationLoss'])['epoch'] 
        print(f"Best epoch: {best_epoch+1}")
        if epochs_trained >= num_epochs:
            print(f"Existing model already trained for at least {num_epochs} epochs")
            return  # terminate the training loop
    else:
        epochs_trained = 0
        best_epoch = -1
    
    # move model to device
    model.to(device)
    
    for epoch in range(epochs_trained, num_epochs):
        # epoch = epoch + epochs_trained
        
        print(f"Starting {epoch + 1} epoch ...")
        starttime = datetime.now()
        
        # Training
        model.train()
        train_loss = 0.0
        for inputs, labels in tqdm(dataloader_train, total=len_train_loader):
            inputs = inputs.to(device)
            labels = labels.to(device) 
            
            # Forward pass
            y_preds = model(inputs)
            # print(inputs)
            # # print(len(inputs))
            # # print(max(inputs))
            # print(y_preds)
            # print(torch.max(y_preds))
            # # print(len(y_preds))
            # # print(max(y_preds))
            # print(labels)
            # print(inputs.shape)
            # print(y_preds.shape)
            # print(labels.shape)
            # # print(len(labels))
            # # print(max(labels))
            loss = criterion(y_preds, labels)
            # print(loss)
            train_loss += loss.item()
            # print(train_loss)
              
            # Backward pass
            loss.backward()
            optimizer.step()
            optimizer.zero_grad()

            # adjust learning rate
            if lr_scheduler is not None:
                lr_scheduler.step()
            
        # compute per batch losses, metric value
        train_loss = train_loss / len(dataloader_train)
        # train_loss_alt, train_metric = evaluate_model(
        #                 model, dataloader_train, criterion, metric_class, num_classes, device)
        # print(train_loss_alt)
        endtime_train = datetime.now()
        validation_loss, validation_metric = evaluate_model(
                        model, dataloader_valid, criterion, metric_class, num_classes, device)
        
        endtime_val = datetime.now()
        
        duration_training = endtime_train - starttime
        
        # print(f'Epoch: {epoch+1}, trainLoss:{train_loss:6.5f}, validationLoss:{validation_loss:6.5f}, train_metrices: {train_metric}, validation_metrices: {validation_metric}')
        print(f'Epoch: {epoch+1}, trainLoss:{train_loss:6.5f}, validationLoss:{validation_loss:6.5f}, validation_metrices: {validation_metric}, ttainingDuration: {duration_training}')
        
        # store results
        results.append({'epoch': epoch, 
                        'trainLoss': train_loss, 
                        'validationLoss': validation_loss, 
                        'metrices': validation_metric,
                        'duration_train': duration_training,
                       })
        
        torch.save({
            'model': model,
            'model_state_dict': model.state_dict(),
            'optimizer': optimizer,
            'optimizer_state_dict': optimizer.state_dict(),
            'lr_scheduler': lr_scheduler,
            # 'scheduler_state_dict': lr_scheduler.state_dict(),
            'min_val_loss': min_val_loss,
            'results': results,
            'epoch': epoch,
        }, f"{output_path}{model_name}/{model_name}_last.pt")
        
        # if validation loss has decreased, save model and reset variable
        if validation_loss <= min_val_loss:
            min_val_loss = validation_loss
            best_epoch = epoch
            torch.save({
                'model': model,
                # 'model_state_dict': model.state_dict(),
                'optimizer': optimizer,
                # 'optimizer_state_dict': optimizer.state_dict(),
                'lr_scheduler': lr_scheduler,
                # 'scheduler_state_dict': lr_scheduler.state_dict(),
                'min_val_loss': min_val_loss,
                'results': results,
                'epoch': epoch,
            }, f"{output_path}{model_name}/{model_name}_best.pt")
            print('best model saved')
        elif epoch - best_epoch > early_stop_threshold:
            # stop training if validation_loss did not improve for early_stop_threshold epochs
            print(f"Early stopped training at epoch {epoch} because loss did not improve for {early_stop_threshold} epochs")
            break  # terminate the training loop
        



    # plot results
    results = pd.DataFrame(results)
    # plot_training_results(results, model_name)
    return results


# ###################################
# # FUNCTION TO VISUALIZE MODEL PREDICTIONS
# ###################################

# def visualize_predictions(model : torch.nn.Module, dataSet : Dataset,  
#         axes, device :torch.device, numTestSamples : int,
#         id_to_color : np.ndarray = train_id_to_color):
#     """Function visualizes predictions of input model on samples from
#     cityscapes dataset provided

#     Args:
#         model (torch.nn.Module): model whose output we're to visualize
#         dataSet (Dataset): dataset to take samples from
#         device (torch.device): compute device as in GPU, CPU etc
#         numTestSamples (int): number of samples to plot
#         id_to_color (np.ndarray) : array to map class to colormap
#     """
#     model.to(device=device)
#     model.eval()

#     # predictions on random samples
#     testSamples = np.random.choice(len(dataSet), numTestSamples).tolist()
#     # _, axes = plt.subplots(numTestSamples, 3, figsize=(3*6, numTestSamples * 4))
    
#     for i, sampleID in enumerate(testSamples):
#         inputImage, gt = dataSet[sampleID]

#         # input rgb image   
#         inputImage = inputImage.to(device)
#         landscape = inverse_transform(inputImage).permute(1, 2, 0).cpu().detach().numpy()
#         axes[i, 0].imshow(landscape)
#         axes[i, 0].set_title("Image")

#         # groundtruth label image
#         label_class = gt.cpu().detach().numpy()
#         axes[i, 1].imshow(id_to_color[label_class])
#         axes[i, 1].set_title("Groundtruth Label")

#         # predicted label image
#         y_pred = torch.argmax(model(inputImage.unsqueeze(0)), dim=1).squeeze(0)
#         label_class_predicted = y_pred.cpu().detach().numpy()    
#         axes[i, 2].imshow(id_to_color[label_class_predicted])
#         axes[i, 2].set_title("Predicted Label")

#     plt.show()
<|MERGE_RESOLUTION|>--- conflicted
+++ resolved
@@ -12,13 +12,8 @@
 # DL library imports
 import torch
 # import torch.nn as nn
-<<<<<<< HEAD
 # from torchvision import transforms
 from torch.utils.data import Dataset, DataLoader
-=======
-from torchvision import transforms
-from torch.utils.data import DataLoader
->>>>>>> 68c9a126
 from torch.optim.lr_scheduler import _LRScheduler
 
 # For loss function
